import json
import logging
import os
import shlex
import typing as t
from pathlib import Path

from omegaconf import DictConfig, OmegaConf

from mlcube.errors import (
    ConfigurationError,
    ExecutionError,
    IllegalParameterValueError,
    MLCubeError,
)
from mlcube.runner import Runner, RunnerConfig
from mlcube.shell import Shell
from mlcube.validate import Validate

__all__ = ["Config", "DockerRun"]

logger = logging.getLogger(__name__)


class Config(RunnerConfig):
    """Helper class to manage `docker` environment configuration."""

    class BuildStrategy(object):
        """MLCube docker runner configuration strategy.

        The build strategy describes process of build/pulling docker images for MLCubes:
            - `run`: Call 'configure' when build strategy is `always`, or docker image does not exist.
            - `configure`: Pull image if build strategy is pull or docker recipe (Dockerfile) exists. Else, build image.
        """

        PULL = "pull"
        """Pull images from remote docker hubs.
        
        Docker images are never built locally even if Dockerfiles exist (MLCube runner will log the warning message
        when this case is detected). This is the default value for the build strategy. This results in some 
        consequences: when users clone an MLCube source from GitHub, mlcube will pull the image defined in mlcube.yaml,
        and will not build it locally from sources. This is OK as long as source files have not changed since the docker
        image has been built for this MLCube and pushed to docker hub. If files have changed, and version of the docker 
        image in mlcube.yaml has not been updated, and this image exists on docker hub, the MLCube implementation that
        MLCube will run will not be consistent with source files.
        """

        AUTO = "auto"
        """Automatically identify if docker images can be built locally, if not, pull them from docker hub."""

        ALWAYS = "always"
        """Build docker images before execution of each task.
        
        Technically this means call `configure` command each time a task is executed. Currently, MLCube docker runner 
        just runs the `docker build ...` command without instructing docker to rebuild the whole image. This means that 
        docker may decided that it does not need to rebuild the respective image. This behavior can be overridden by 
        providing custom build_args flags (`build_args: "--no-cache"` or `build_args: "--no-cache --pull"` to force 
        re-download the base image layers. 
        ).
        """

        @staticmethod
        def validate(build_strategy: t.Text) -> None:
            if build_strategy not in ("pull", "auto", "always"):
                raise IllegalParameterValueError(
                    "build_strategy", build_strategy, "['pull', 'auto', 'always']"
                )

    DEFAULT = OmegaConf.create(
        {
            "runner": "docker",
            "image": "${docker.image}",  # Image name.
            "docker": "docker",  # Executable (docker, podman, sudo docker ...).
            "env_args": {},  # Environmental variables for build and run actions.
            "gpu_args": "",  # Docker run arguments when accelerator_count > 0.
            "cpu_args": "",  # Docker run arguments when accelerator_count == 0.
            "build_args": {},  # Docker build arguments
            "build_context": ".",  # Docker build context relative to $MLCUBE_ROOT. Default is $MLCUBE_ROOT.
            "build_file": "Dockerfile",  # Docker file relative to $MLCUBE_ROOT, default is:
            # `$MLCUBE_ROOT/Dockerfile`.
            "build_strategy": "pull",  # How to configure MLCube:
            #   'pull': never try to build, always pull
            #   'auto': build if image not found and dockerfile found
            #   'always': build even if image found
            # TODO: The above variable may be confusing. Is `configure_strategy` better? Docker uses `--pull`
            #       switch as build arg to force pulling the base image.
            "--network": None,  # Networking options defined during MLCube container execution.
            "--security-opt": None,  # Security options for Docker.
            "--gpus": None,  # GPU usage options defined during MLCube container execution.
            "--memory": None,  # RAM options defined during MLCube container execution.
            "--cpuset-cpus": None,  # CPU cores options for Docker.
            "--mount_opts": "",  # Mount options for Docker volumes.
        }
    )

    @staticmethod
    def merge(mlcube: DictConfig) -> None:
        if "runner" not in mlcube:
            mlcube["runner"] = {}
        mlcube.runner = OmegaConf.merge(
            mlcube.runner, mlcube.get("docker", OmegaConf.create({}))
        )

    @staticmethod
    def validate(mlcube: DictConfig) -> None:
        """Initialize configuration from user config
        Args:
            mlcube: MLCube `container` configuration, possible merged with user local configuration.
        Return:
            Initialized configuration.
        """
        # Make sure all parameters present with their default values.
        validator = Validate(mlcube.runner, "runner")
        _ = validator.check_unknown_keys(Config.DEFAULT.keys()).check_values(
            ["image", "docker", "build_strategy"], str, blanks=False
        )
        Config.BuildStrategy.validate(mlcube.runner.build_strategy)

        if isinstance(mlcube.runner.build_args, DictConfig):
            mlcube.runner.build_args = Shell.to_cli_args(
                mlcube.runner.build_args, parent_arg="--build-arg"
            )
        if isinstance(mlcube.runner.env_args, DictConfig):
            mlcube.runner.env_args = Shell.to_cli_args(
                mlcube.runner.env_args, parent_arg="-e"
            )


class DockerRun(Runner):
    """Docker runner."""

    CONFIG = Config

    def __init__(
        self, mlcube: t.Union[DictConfig, t.Dict], task: t.Optional[t.Text]
    ) -> None:
        super().__init__(mlcube, task)

    def configure(self) -> None:
        """Build Docker image on a current host."""
        image: t.Text = self.mlcube.runner.image
        context: t.Text = os.path.abspath(
            os.path.join(self.mlcube.runtime.root, self.mlcube.runner.build_context)
        )
        recipe: t.Text = os.path.abspath(
            os.path.join(context, self.mlcube.runner.build_file)
        )
        docker: t.Text = self.mlcube.runner.docker

        # Build strategies: `pull`, `auto` and `always`.
        build_strategy: t.Text = self.mlcube.runner.build_strategy
        build_recipe_exists: bool = os.path.exists(recipe)
        if build_strategy == Config.BuildStrategy.PULL or not build_recipe_exists:
            logger.info(
                "Will pull image (%s) because (build_strategy=%s, build_recipe_exists=%r)",
                image,
                build_strategy,
                build_recipe_exists,
            )
            if build_recipe_exists:
                logger.warning(
                    "Docker recipe exists (%s), but your build strategy is `%s`, and so the image will be pulled, not "
                    "built. Make sure your image is up-to-date with your source code. If you want to rebuilt MLCube "
                    "docker image locally, rerun with `-Prunner.build_strategy=always`.",
                    recipe,
                    build_strategy,
                )
            try:
                Shell.run([docker, "pull", image])
            except ExecutionError as err:
                description = f"Error occurred while pulling docker image (docker={docker}, image={image})."
                if build_recipe_exists:
                    description += (
                        f" By the way, docker recipe ({recipe}) exists, but your build strategy is set to "
                        "pull. Consider rerunning with: `-Prunner.build_strategy=auto` to build image locally."
                    )
                raise ExecutionError.mlcube_configure_error(
                    self.__class__.__name__, description, **err.context
                )

        else:
            logger.info(
                "Will build image (%s) because (build_strategy=%s, build_recipe_exists=%r)",
                image,
                build_strategy,
                build_recipe_exists,
            )
            build_args: t.Text = self.mlcube.runner.build_args
            try:
                Shell.run(
                    [docker, "build", build_args, "-t", image, "-f", recipe, context]
                )
            except ExecutionError as err:
                raise ExecutionError.mlcube_configure_error(
                    self.__class__.__name__,
                    f"Error occurred while building docker image (docker={docker}, build_args={build_args}, "
                    f"image={image}, recipe={recipe}, context={context}).",
                    **err.context,
                )

    def run(self) -> None:
        """Run a cube."""
        docker: t.Text = self.mlcube.runner.docker
        image: t.Text = self.mlcube.runner.image

        build_strategy: t.Text = self.mlcube.runner.build_strategy
        if (
            build_strategy == Config.BuildStrategy.ALWAYS
            or not Shell.docker_image_exists(docker, image)
        ):
            logger.warning(
                "Docker image (%s) does not exist or build strategy is 'always'. "
                "Will run 'configure' phase.",
                image,
            )
            self.configure()
        # Deal with user-provided workspace
        try:
            Shell.sync_workspace(self.mlcube, self.task)
        except Exception as err:
            raise ExecutionError.mlcube_run_error(
                self.__class__.__name__,
                f"Error occurred while syncing MLCube workspace (task={self.task}). Actual error is {type(err)} - see "
                "context for details.",
                error=str(err),
                worspace=self.mlcube.runtime.workspace,
                mlcube=OmegaConf.to_container(self.mlcube),
                task=self.task,
            )

        # The 'mounts' dictionary maps host paths to container paths
        try:
            if "--mount_opts" in self.mlcube.runner:
                global_mount = self.mlcube.runner["--mount_opts"]
            else:
                global_mount = ""
            mounts, task_args, mounts_opts = Shell.generate_mounts_and_args(
                self.mlcube, self.task, global_mount
            )
            if mounts_opts:
<<<<<<< HEAD
                for host_path, mount_type in mounts_opts.items():
                    mounts[host_path] += f":{mount_type}"
=======
                for key, value in mounts_opts.items():
                    mounts[key] += f":{value}"
            logger.info(f"mounts={mounts}, task_args={task_args}")
>>>>>>> 8a439558
        except ConfigurationError as err:
            raise ExecutionError.mlcube_run_error(
                self.__class__.__name__,
                f"Error occurred while generating mount points for docker run command (task={self.task}). See context "
                "for details and check your MLCube configuration file.",
                error=str(err),
            )
        logger.info(f"mounts={mounts}, task_args={task_args}")

        volumes = Shell.to_cli_args(mounts, sep=":", parent_arg="--volume")
        env_args = self.mlcube.runner.env_args
        num_gpus: int = (
            self.mlcube.get("platform", {}).get("accelerator_count", None) or 0
        )

        run_args: t.Text = (
            self.mlcube.runner.cpu_args
            if num_gpus == 0
            else self.mlcube.runner.gpu_args
        )

        extra_args_list = [
            f"{key}={value}"
            for key, value in self.mlcube.runner.items()
<<<<<<< HEAD
            if key.startswith("--") and value is not None
=======
            if key.startswith('--') and value is not None and key != "--mount_opts"
>>>>>>> 8a439558
        ]
        extra_args = " ".join(extra_args_list)
        if extra_args:
            run_args += " " + extra_args

        if "entrypoint" in self.mlcube.tasks[self.task]:
            logger.info(
                "Using custom task entrypoint: task=%s, entrypoint='%s'",
                self.task,
                self.mlcube.tasks[self.task].entrypoint,
            )
            # If entrypoints contain whitespaces e.g. "python /workspace/download.py"
            # pass only the first token (e.g. python) to --entrypoint
            # the remaining arguments are specified after the container_image_name, as shown here:
            # "docker run --entrypoint [new_command] [container_image_name] [optional_arguments_for_entrypoint]"

            if len(shlex.split(self.mlcube.tasks[self.task].entrypoint)) > 1:
                # Check whether the mlcube --task matches the stem of the .py or .sh file specified in --entrypoint
                if (
                    task_args[0]
                    != Path(
                        shlex.split(self.mlcube.tasks[self.task].entrypoint)[1]
                    ).stem
                ):
                    logger.info(
                        "the mlcube --task does not match the stem of the entry point %s specified in mlcube.yaml",
                        Path(
                            shlex.split(self.mlcube.tasks[self.task].entrypoint)[1]
                        ).stem,
                    )

                # use first item in entry point list as the executable to specify in docker run --entrypoint
                # specify the arguments to the new entrypoint executable immediatly after the container_image_name
                # in the docker run command
                run_args += f" --entrypoint={shlex.split(self.mlcube.tasks[self.task].entrypoint)[0]}"

            else:
                run_args += f" --entrypoint={self.mlcube.tasks[self.task].entrypoint}"

            # Remove task name. According to MLCube rules, custom entry points do not require task name as their
            # first positional arguments.
            _ = task_args.pop(0)

        try:
            if ("entrypoint" in self.mlcube.tasks[self.task]) and (
                len(shlex.split(self.mlcube.tasks[self.task].entrypoint)) > 1
            ):
                # entrypoint with multiple arguments e.g. "python something.py" or "sh something.sh"
                args_for_new_entrypoint = " ".join(
                    shlex.split(self.mlcube.tasks[self.task].entrypoint)[1:]
                )
                Shell.run(
                    [
                        docker,
                        "run",
                        run_args,
                        env_args,
                        volumes,
                        image,
                        args_for_new_entrypoint,
                        " ".join(task_args),
                    ]
                )
            elif ("entrypoint" in self.mlcube.tasks[self.task]) and (
                len(shlex.split(self.mlcube.tasks[self.task].entrypoint)) == 1
            ):
                #  new entrypoint executable specified with no optional parameters (e.g. entrypoint: "/bin/bash")
                Shell.run([docker, "run", run_args, env_args, volumes, image])
            else:
                #  no new entrypoints specified, "entrypoint: " blank
                Shell.run(
                    [
                        docker,
                        "run",
                        run_args,
                        env_args,
                        volumes,
                        image,
                        " ".join(task_args),
                    ]
                )

        except ExecutionError as err:
            raise ExecutionError.mlcube_run_error(
                self.__class__.__name__,
                f"Error occurred while running MLCube task (docker={docker}, run_args={run_args}, env_args={env_args}, "
                f"volumes={volumes}, image={image}, task_args={task_args}).",
                **err.context,
            )

    def inspect(self, force: bool = False) -> t.Dict:
        docker: str = self.mlcube.runner.docker
        image: str = self.mlcube.runner.image
        if not Shell.docker_image_exists(docker, image):
            if not force:
                raise MLCubeError(
                    "MLCube does not exist. Either configure MLCube (e.g., `mlcube configure ...`) or set `force` "
                    "argument to True (e.g., `mlcube inspect --force ...`)."
                )
            self.configure()

        docker_inspect_cmd = [docker, "inspect", image]
        exit_code, output = Shell.run_and_capture_output(docker_inspect_cmd)
        if exit_code != 0:
            raise MLCubeError(output)

        image_info: t.List[t.Dict] = json.loads(output)
        if (
            not isinstance(image_info, list)
            or len(image_info) != 1
            or not isinstance(image_info[0], dict)
        ):
            raise MLCubeError(
                f"Unexpected output from `{' '.join(docker_inspect_cmd)}`. Expected a list of dicts of length 1."
            )

        image_id: str = image_info[0].get("Id", None)
        if image_id and image_id.startswith("sha256:"):
            image_id = image_id[7:]
        return {"hash": image_id}<|MERGE_RESOLUTION|>--- conflicted
+++ resolved
@@ -230,22 +230,12 @@
 
         # The 'mounts' dictionary maps host paths to container paths
         try:
-            if "--mount_opts" in self.mlcube.runner:
-                global_mount = self.mlcube.runner["--mount_opts"]
-            else:
-                global_mount = ""
             mounts, task_args, mounts_opts = Shell.generate_mounts_and_args(
-                self.mlcube, self.task, global_mount
+                self.mlcube, self.task
             )
             if mounts_opts:
-<<<<<<< HEAD
                 for host_path, mount_type in mounts_opts.items():
                     mounts[host_path] += f":{mount_type}"
-=======
-                for key, value in mounts_opts.items():
-                    mounts[key] += f":{value}"
-            logger.info(f"mounts={mounts}, task_args={task_args}")
->>>>>>> 8a439558
         except ConfigurationError as err:
             raise ExecutionError.mlcube_run_error(
                 self.__class__.__name__,
@@ -270,11 +260,7 @@
         extra_args_list = [
             f"{key}={value}"
             for key, value in self.mlcube.runner.items()
-<<<<<<< HEAD
-            if key.startswith("--") and value is not None
-=======
-            if key.startswith('--') and value is not None and key != "--mount_opts"
->>>>>>> 8a439558
+            if key.startswith("--") and value is not None and key != "--mount_opts"
         ]
         extra_args = " ".join(extra_args_list)
         if extra_args:
