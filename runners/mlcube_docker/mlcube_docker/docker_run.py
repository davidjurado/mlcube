--- conflicted
+++ resolved
@@ -77,10 +77,11 @@
             #   'auto': build if image not found and dockerfile found
             #   'always': build even if image found
             "--network": "",  # Networking options defined during MLCube container execution.
-            "--security-opt": "",  # Security options defined during MLCube container execution.
-            "--gpus": "",  # usage options defined during MLCube container execution.
+            "--security-opt": "",  # Security options for Docker.
+            "--gpus": "",  # GPU usage options defined during MLCube container execution.
+            "--nv": "",  # GPU usage options for Singularity.
             "--memory": "",  # RAM options defined during MLCube container execution.
-            "--cpu-shares": ""  # CPU options defined during MLCube container execution.
+            "--cpuset-cpus": "",  # CPU cores options for Docker.
             # TODO: The above variable may be confusing. Is `configure_strategy` better? Docker uses `--pull`
             #       switch as build arg to force pulling the base image.
         }
@@ -223,18 +224,12 @@
 
         # The 'mounts' dictionary maps host paths to container paths
         try:
-<<<<<<< HEAD
             mounts, task_args, mounts_opts = Shell.generate_mounts_and_args(
                 self.mlcube, self.task
             )
             if mounts_opts:
-                for key, value in mounts_opts.items():
-                    mounts[key] += f":{value}"
-=======
-            mounts, task_args, mounts_opts = Shell.generate_mounts_and_args(self.mlcube, self.task)
-            for host_path, mount_type in mounts_opts.items():
-                mounts[host_path] += f':{mount_type}'
->>>>>>> bf417169
+                for host_path, mount_type in mounts_opts.items():
+                    mounts[host_path] += f':{mount_type}'
         except ConfigurationError as err:
             raise ExecutionError.mlcube_run_error(
                 self.__class__.__name__,
