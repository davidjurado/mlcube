import logging
import typing as t
from pathlib import Path
from omegaconf import (DictConfig, OmegaConf)
import semver
from spython.utils.terminal import (get_singularity_version_info, check_install as check_singularity_installed)
from mlcube.shell import Shell
from mlcube.runner import (Runner, RunnerConfig)


__all__ = ['Config', 'SingularityRun']

from mlcube.validate import Validate

logger = logging.getLogger(__name__)


class Config(RunnerConfig):
    """ Helper class to manage `singularity` environment configuration."""

    DEFAULT = OmegaConf.create({
        'runner': 'singularity',                           # Name of this runner.

        'image': '${singularity.image}',                   # Path to Singularity image, relative to ${image_dir}.
        'image_dir': '${runtime.workspace}/.image',        # Root image directory for the image.

        'singularity': 'singularity',                      # Executable file for singularity runtime.

        'build_args': '--fakeroot',                        # Image build arguments.
        # Sergey: there seems to be a better name for this parameter. Originally, the only source was a singularity
        # recipe (build file). Later, MLCube started to support other sources, such as docker images.
        'build_file': 'Singularity.recipe'                 # Source for the image build process.
    })

    @staticmethod
    def merge(mlcube: DictConfig) -> None:
        """Merge current (mostly default) configuration with configuration from MLCube yaml file.
        Args:
            mlcube: Current MLCube configuration. Contains all fields from MLCube configuration file (YAML) including
                platform-specific configuration sections (docker/singularity). In addition, this dictionary contains
                'runtime' configuration (`root` and `workspace`), and `runner` configuration that contains default
                runner configuration (Singularity in this case) from system settings file (it is exact or modified
                version of `Config.DEFAULT` dictionary to account for user local environment).
        Idea is that if mlcube contains `singularity` section, then it means that we use it as is. Else, we can try
        to run this MLCube using information from `docker` section if it exists.
        """
        s_cfg: t.Optional[DictConfig] = mlcube.get('singularity', None)
        if not s_cfg:
            # Singularity runner will try to use docker section. At this point, it will work as long as we assume we
            # pull docker images from a docker hub.
            logger.warning("SingularityRun singularity configuration not found in MLCube file (singularity=%s).",
                           str(s_cfg))

            d_cfg = mlcube.get('docker', None)
            if not d_cfg:
                logger.warning("SingularityRun docker configuration not found too. Singularity runner will likely "
                               "fail to run.")
                return

            # The idea is that we can use the remote docker image as a source for the build process, automatically
            # generating an image name in a local environment. Key here is that the source has a scheme - `docker://`
            # The --fakeroot switch is useful and is supported in singularity version >= 3.5
            build_args = ''
            try:
                SingularityRun.check_install()
                version: semver.VersionInfo = get_singularity_version_info()
                logger.info("SingularityRun singularity version %s", str(version))
                if version >= semver.VersionInfo(major=3, minor=5):
                    logger.info("SingularityRun will use --fakeroot CLI switch (version >= 3.5).")
                    build_args = '--fakeroot'
                else:
                    logger.warning("SingularityRun will not use --fakeroot CLI switch (version < 3.5)")
            except:
                logger.warning("SingularityRun can't get singularity version (do you have singularity installed?).")

            build_file = 'docker://' + d_cfg['image']
            if 'tar_file' in d_cfg:
                build_file = 'docker-archive:' + d_cfg['tar_file']
            s_cfg = OmegaConf.create(dict(
                image=''.join(c for c in d_cfg['image'] if c.isalnum()) + '.sif',
                build_file=build_file,
                build_args=build_args,
                singularity='singularity'
            ))
            logger.info(f"SingularityRun singularity runner has converted docker configuration to singularity (%s).",
                        str(OmegaConf.to_container(s_cfg)))

        mlcube.runner = OmegaConf.merge(mlcube.runner, s_cfg)

    @staticmethod
    def validate(mlcube: DictConfig) -> None:
        validator = Validate(mlcube.runner, 'runner')
        validator.check_unknown_keys(Config.DEFAULT.keys())\
                 .check_values(['image', 'image_dir', 'singularity'], str, blanks=False)


class SingularityRun(Runner):

    CONFIG = Config

    @staticmethod
    def check_install(singularity_exec: str = 'singularity') -> None:
        if not check_singularity_installed(software=singularity_exec):
            msg = "SingularityRun check_install returned false ('singularity --version' failed to run). MLCube cannot "\
                  "run singularity images unless this check passes. Singularity runner uses `check_install` function "\
                  "from singularity-cli python library (https://github.com/singularityhub/singularity-cli)"
            logger.error(msg)
            raise RuntimeError(msg)

    def __init__(self, mlcube: t.Union[DictConfig, t.Dict], task: str) -> None:
        super().__init__(mlcube, task)
        try:
            # Check version and log a warning message if fakeroot is used with singularity version < 3.5
            version: semver.VersionInfo = get_singularity_version_info()
            logger.info("SingularityRun singularity version = %s", str(version))
            if version < semver.VersionInfo(major=3, minor=5) and '--fakeroot' in (self.mlcube.runner.build_args or ""):
                logger.warning("SingularityRun singularity version < 3.5, and it probably does not support --fakeroot "
                               "parameter that is present in MLCube configuration.")
        except:
            logger.warning("SingularityRun can't get singularity version (do you have singularity installed?).")

    def configure(self) -> None:
        """Build Singularity Image on a current host."""
        SingularityRun.check_install()

        s_cfg: DictConfig = self.mlcube.runner

        # Get full path to a singularity image. By design, we compute it relative to {mlcube.root}/workspace.
        image_file = Path(s_cfg.image_dir, s_cfg.image)
        if image_file.exists():
            logger.info("SingularityRun SIF exists (%s) - no need to run the configure step.", image_file)
            return

        # Make sure a directory to store image exists. If paths are like "/opt/...", the call may fail.
        image_file.parent.mkdir(parents=True, exist_ok=True)

        build_path = Path(self.mlcube.runtime.root)     # Let's assume that build context is the root MLCube directory
        recipe: str = s_cfg.build_file                  # This is the recipe file, or docker image.
        if recipe.startswith('docker://') or recipe.startswith('docker-archive:'):
            # https://sylabs.io/guides/3.0/user-guide/build_a_container.html
            # URI beginning with docker:// to build from Docker Hub
            logger.info("SingularityRun building SIF from docker image (%s).", recipe)
        else:
            # This must be a recipe file. Make sure it exists.
            if not Path(build_path, recipe).exists():
                raise IOError(f"SIF recipe file does not exist (path={build_path}, file={recipe})")
            logger.info("Building SIF from recipe file (path=%s, file=%s).", build_path, recipe)
        Shell.run(
<<<<<<< HEAD
            'cd', str(build_path), ';',
            s_cfg.singularity, 'build', s_cfg.build_args, str(image_file), recipe,
            die_on_error=True
=======
            ['cd', recipe_path, ';', s_cfg.singularity, 'build', s_cfg.build_args, image_uri, s_cfg.build_file],
            on_error='raise'
>>>>>>> 030c0379
        )

    def run(self) -> None:
        """  """
        image_file = Path(self.mlcube.runner.image_dir) / self.mlcube.runner.image
        if not image_file.exists():
            self.configure()
        else:
            SingularityRun.check_install()

        # Deal with user-provided workspace
        Shell.sync_workspace(self.mlcube, self.task)

        mounts, task_args = Shell.generate_mounts_and_args(self.mlcube, self.task)
        logger.info(f"mounts={mounts}, task_args={task_args}")

        volumes = Shell.to_cli_args(mounts, sep=':', parent_arg='--bind')

<<<<<<< HEAD
        Shell.run(self.mlcube.runner.singularity, 'run', volumes, str(image_file), ' '.join(task_args))
=======
        Shell.run([self.mlcube.runner.singularity, 'run', volumes, image_uri, ' '.join(task_args)], on_error='raise')
>>>>>>> 030c0379
<|MERGE_RESOLUTION|>--- conflicted
+++ resolved
@@ -146,14 +146,8 @@
                 raise IOError(f"SIF recipe file does not exist (path={build_path}, file={recipe})")
             logger.info("Building SIF from recipe file (path=%s, file=%s).", build_path, recipe)
         Shell.run(
-<<<<<<< HEAD
-            'cd', str(build_path), ';',
-            s_cfg.singularity, 'build', s_cfg.build_args, str(image_file), recipe,
-            die_on_error=True
-=======
-            ['cd', recipe_path, ';', s_cfg.singularity, 'build', s_cfg.build_args, image_uri, s_cfg.build_file],
+            ['cd', str(build_path), ';', s_cfg.singularity, 'build', s_cfg.build_args, str(image_file), recipe],
             on_error='raise'
->>>>>>> 030c0379
         )
 
     def run(self) -> None:
@@ -172,8 +166,7 @@
 
         volumes = Shell.to_cli_args(mounts, sep=':', parent_arg='--bind')
 
-<<<<<<< HEAD
-        Shell.run(self.mlcube.runner.singularity, 'run', volumes, str(image_file), ' '.join(task_args))
-=======
-        Shell.run([self.mlcube.runner.singularity, 'run', volumes, image_uri, ' '.join(task_args)], on_error='raise')
->>>>>>> 030c0379
+        Shell.run(
+            [self.mlcube.runner.singularity, 'run', volumes, str(image_file), ' '.join(task_args)],
+            on_error='raise'
+        )