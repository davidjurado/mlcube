"""This requires the MLCube 2.0 that's located somewhere in one of dev branches."""
import logging
import os
import sys
import typing as t

import click

import coloredlogs

<<<<<<< HEAD
from mlcube.config import MLCubeConfig
from mlcube.errors import ExecutionError, IllegalParameterValueError, MLCubeError
from mlcube.parser import CliParser, MLCubeDirectory
from mlcube.platform import Platform
from mlcube.runner import Runner
=======
from mlcube.cli import (MLCubeCommand, MultiValueOption, Options, parse_cli_args, UsageExamples)
from mlcube.errors import (ExecutionError, IllegalParameterValueError, MLCubeError)
from mlcube.parser import CliParser
>>>>>>> bf417169
from mlcube.shell import Shell
from mlcube.system_settings import SystemSettings

<<<<<<< HEAD
from omegaconf import DictConfig, OmegaConf
=======
from omegaconf import OmegaConf
>>>>>>> bf417169

logger = logging.getLogger(__name__)


_TERMINAL_WIDTH = click.termui.get_terminal_size()[0]
"""Width of a user terminal. MLCube overrides default (80) character width to make usage examples look better."""

<<<<<<< HEAD
    def add_to_parser(self, parser: click.parser.OptionParser, ctx: click.core.Context):
        def parser_process(value: str, state: click.parser.ParsingState):
            values: t.List[str] = [value]
            prefixes: t.Tuple[str] = tuple(self._eat_all_parser.prefixes)
            while state.rargs:
                if state.rargs[0].startswith(prefixes):
                    break
                values.append(state.rargs.pop(0))
            self._previous_parser_process(tuple(values), state)

        super(MultiValueOption, self).add_to_parser(parser, ctx)
        for opt_name in self.opts:
            our_parser: t.Optional[click.parser.Option] = parser._long_opt.get(
                opt_name
            ) or parser._short_opt.get(opt_name)
            if our_parser:
                self._eat_all_parser = our_parser
                self._previous_parser_process = our_parser.process
                our_parser.process = parser_process
                break


def _parse_cli_args(
    ctx: t.Optional[click.core.Context],
    mlcube: str,
    platform: t.Optional[str],
    workspace: t.Optional[str],
    network: t.Optional[str],
    security: t.Optional[str],
    gpus: t.Optional[str],
    memory: t.Optional[str],
    cpu: t.Optional[str],
    resolve: bool,
) -> t.Tuple[t.Optional[t.Type[Runner]], DictConfig]:
    """Parse command line arguments.

    Args:
        ctx: Click context. We need this to get access to extra CLI arguments.
        mlcube: Path to MLCube root directory or mlcube.yaml file.
        platform: Platform to use to run this MLCube (docker, singularity, gcp, k8s etc).
        workspace: Workspace path to use. If not specified, default workspace inside MLCube directory is used.
        network: Networking options defined during MLCube container execution.
        security: Security options defined during MLCube container execution.
        gpus: GPU usage options defined during MLCube container execution.
        memory: Memory RAM options defined during MLCube container execution.
        cpu: CPU options defined during MLCube container execution.
        resolve: if True, compute values in MLCube configuration.
    """
    mlcube_inst: MLCubeDirectory = CliParser.parse_mlcube_arg(mlcube)
    Validate.validate_type(mlcube_inst, MLCubeDirectory)
    if platform in ["docker", "singularity"] and any(
        [network, security, gpus, memory, cpu]
    ):
        mlcube_cli_args, task_cli_args = CliParser.parse_optional_arg(
            platform,
            network,
            security,
            gpus,
            memory,
            cpu,
        )
    elif ctx is not None:
        mlcube_cli_args, task_cli_args = CliParser.parse_extra_arg(*ctx.args)
    else:
        mlcube_cli_args, task_cli_args = None, None
    if platform is not None:
        system_settings = SystemSettings()
        runner_config: t.Optional[DictConfig] = system_settings.get_platform(platform)
        runner_cls: t.Optional[t.Type[Runner]] = Platform.get_runner(
            system_settings.runners.get(runner_config.runner, None)
        )
    else:
        runner_cls, runner_config = None, None
    mlcube_config = MLCubeConfig.create_mlcube_config(
        os.path.join(mlcube_inst.path, mlcube_inst.file),
        mlcube_cli_args,
        task_cli_args,
        runner_config,
        workspace,
        resolve=resolve,
        runner_cls=runner_cls,
    )
    return runner_cls, mlcube_config


log_level_option = click.option(
    "--log-level",
    "--log_level",
    required=False,
    type=str,
    default="warning",
    help="Log level to set, default is to do nothing.",
)
mlcube_option = click.option(
    "--mlcube",
    required=False,
    type=str,
    default=os.getcwd(),
    help="Path to MLCube. This can be either a directory path that becomes MLCube's root directory, or path to MLCube"
    "definition file (.yaml). In the latter case the MLCube's root directory becomes parent directory of the yaml"
    "file. Default is current directory.",
)
platform_option = click.option(
    "--platform",
    required=False,
    type=str,
    default="docker",
    help="Platform to run MLCube, default is 'docker' (that also supports podman).",
)
task_option = click.option(
    "--task",
    required=False,
    type=str,
    default=None,
    help="MLCube task name(s) to run, default is `main`. This parameter can take a list value, in which case task names"
    "are separated with ','.",
)
workspace_option = click.option(
    "--workspace",
    required=False,
    type=str,
    default=None,
    help="Workspace location that is used to store input/output artifacts of MLCube tasks.",
)
network_option = click.option(
    "--network",
    required=False,
    type=str,
    default=None,
    help="Networking options defined during MLCube container execution.",
)
security_option = click.option(
    "--security-opt",
    required=False,
    type=str,
    default=None,
    help="Security options defined during MLCube container execution.",
)
gpus_option = click.option(
    "--gpus",
    required=False,
    type=str,
    default=None,
    help="GPU usage options defined during MLCube container execution.",
)
memory_option = click.option(
    "--memory",
    required=False,
    type=str,
    default=None,
    help="Memory RAM options defined during MLCube container execution.",
)
cpu_option = click.option(
    "--cpu-shares",
    required=False,
    type=str,
    default=None,
    help="CPU options defined during MLCube container execution.",
)


@click.group(name="mlcube", help="MLCube 📦 is a packaging tool for ML models")
@log_level_option
def cli(log_level: str):
=======

@click.group(name='mlcube', add_help_option=False)
@Options.loglevel
@Options.help
def cli(log_level: t.Optional[str]):
    """MLCube 📦 is a tool for packaging, distributing and running Machine Learning (ML) projects and models.

    \b
    - GitHub: https://github.com/mlcommons/mlcube
    - Documentation: https://mlcommons.github.io/mlcube/
    - Example MLCubes: https://github.com/mlcommons/mlcube_examples
    """

>>>>>>> bf417169
    if log_level:
        log_level = log_level.upper()
        logging.basicConfig(level=log_level)
        coloredlogs.install(level=log_level)
        logging.info("Setting Log Level from CLI argument to '%s'.", log_level)
    _ = SystemSettings().update_installed_runners()


@cli.command(
<<<<<<< HEAD
    name="show_config",
    help="Show MLCube configuration.",
    context_settings={"ignore_unknown_options": True, "allow_extra_args": True},
)
@mlcube_option
@platform_option
@workspace_option
@click.option("--resolve", is_flag=True, help="Resolve MLCube parameters.")
@click.pass_context
def show_config(
    ctx: click.core.Context, mlcube: str, platform: str, workspace: str, resolve: bool
) -> None:
    """Show MLCube configuration.
=======
    name='show_config', cls=MLCubeCommand, add_help_option=False, epilog=UsageExamples.show_config,
    context_settings={'ignore_unknown_options': True, 'allow_extra_args': True, 'max_content_width': _TERMINAL_WIDTH}
)
@Options.mlcube
@Options.platform
@Options.workspace
@Options.resolve
@Options.parameter
@Options.help
@click.pass_context
def show_config(ctx: click.core.Context, mlcube: t.Optional[str], platform: str, workspace: str,
                resolve: bool, p: t.Tuple[str]) -> None:
    """Show effective MLCube configuration.

    Effective MLCube configuration is the one used by one of MLCube runners to run this MLCube. This configuration is
    built by merging (1) default runner configuration retrieved from system settings, (2) MLCube project configuration
    and (3) configuration parameters passed by a user on a command line (CONFIG_PARAM).
>>>>>>> bf417169

    \f
    Args:
        ctx: Click context for unknown options
        mlcube: Path to MLCube root directory or mlcube.yaml file.
        platform: Platform to use to run this MLCube (docker, singularity, gcp, k8s etc).
        workspace: Workspace path to use. If not specified, default workspace inside MLCube directory is used.
        resolve: if True, compute values in MLCube configuration.
        p: Additional configuration parameters.
    """
<<<<<<< HEAD
    _, mlcube_config = _parse_cli_args(
        ctx, mlcube, platform, workspace, None, None, None, None, None, resolve
=======
    if mlcube is None:
        mlcube = os.getcwd()
    _, mlcube_config = parse_cli_args(
        ctx.args + ['-P' + param for param in p], mlcube, platform, workspace, resolve
>>>>>>> bf417169
    )
    print(OmegaConf.to_yaml(mlcube_config))


@cli.command(
<<<<<<< HEAD
    name="configure",
    help="Configure MLCube.",
    context_settings={"ignore_unknown_options": True, "allow_extra_args": True},
)
@mlcube_option
@platform_option
@click.pass_context
def configure(ctx: click.core.Context, mlcube: str, platform: str) -> None:
=======
    name='configure', cls=MLCubeCommand, add_help_option=False, epilog=UsageExamples.configure,
    context_settings={'ignore_unknown_options': True, 'allow_extra_args': True, 'max_content_width': _TERMINAL_WIDTH}
)
@Options.mlcube
@Options.platform
@Options.parameter
@Options.help
def configure(mlcube: t.Optional[str], platform: str, p: t.Tuple[str]) -> None:
>>>>>>> bf417169
    """Configure MLCube.

    Some MLCube projects need to be configured first. For instance, docker-based MLCubes distributed via GitHub with
    source code most likely will provide a `Dockerfile` to build a docker image. In this case, the process of building
    a docker image before MLCube runner can run it, is called a configuration phase. In general, users do not need to
    run this command manually - MLCube runners should be able to figure out when they need to run it, and will run it
    as part of `mlcube run` command.

    \f
    Args:
        mlcube: Path to MLCube root directory or mlcube.yaml file.
        platform: Platform to use to configure this MLCube for (docker, singularity, gcp, k8s etc).
        p: Additional configuration parameters.
    """
<<<<<<< HEAD
    logger.info(
        "Configuring MLCube (`%s`) for `%s` platform.",
        os.path.abspath(mlcube),
        platform,
    )
    try:
        runner_cls, mlcube_config = _parse_cli_args(
            ctx, mlcube, platform, None, None, None, None, None, None, resolve=True
        )
=======
    if mlcube is None:
        mlcube = os.getcwd()
    logger.info("Configuring MLCube (`%s`) for `%s` platform.", os.path.abspath(mlcube), platform)
    try:
        runner_cls, mlcube_config = parse_cli_args([*p], mlcube, platform, workspace=None, resolve=True)
>>>>>>> bf417169
        runner = runner_cls(mlcube_config, task=None)
        runner.configure()
    except MLCubeError as err:
        exit_code = err.context.get("code", 1) if isinstance(err, ExecutionError) else 1
        logger.exception(f"Failed to configure MLCube with error code {exit_code}.")
        if isinstance(err, ExecutionError):
            print(err.describe())
        sys.exit(exit_code)
    logger.info(
        "MLCube (%s) has been successfully configured for `%s` platform.",
        os.path.abspath(mlcube),
        platform,
    )


@cli.command(
<<<<<<< HEAD
    name="run",
    help="Run MLCube ML task.",
    context_settings={"ignore_unknown_options": True, "allow_extra_args": True},
)
@mlcube_option
@platform_option
@task_option
@workspace_option
@network_option
@security_option
@gpus_option
@memory_option
@cpu_option
@click.pass_context
def run(
    ctx: click.core.Context,
    mlcube: str,
    platform: str,
    task: str,
    workspace: str,
    network: str,
    security: str,
    gpus: str,
    memory: str,
    cpu: str,
) -> None:
=======
    name='run', cls=MLCubeCommand, add_help_option=False, epilog=UsageExamples.run,
    context_settings={'ignore_unknown_options': True, 'allow_extra_args': True, 'max_content_width': _TERMINAL_WIDTH}
)
@Options.mlcube
@Options.platform
@Options.task
@Options.workspace
@Options.parameter
@Options.help
@click.pass_context
def run(ctx: click.core.Context, mlcube: t.Optional[str], platform: str, task: str, workspace: str,
        p: t.Tuple[str]) -> None:
>>>>>>> bf417169
    """Run MLCube task(s).

    \f
    Args:
        ctx: Click context for unknown options
        mlcube: Path to MLCube root directory or mlcube.yaml file.
        platform: Platform to use to run this MLCube (docker, singularity, gcp, k8s etc).
        task: Comma separated list of tasks to run.
        workspace: Workspace path to use. If not specified, default workspace inside MLCube directory is used.
<<<<<<< HEAD
        network: Networking options defined during MLCube container execution.
        security: Security options defined during MLCube container execution.
        gpus: GPU usage options defined during MLCube container execution.
        memory: Memory RAM options defined during MLCube container execution.
        cpu: CPU options defined during MLCube container execution.
    """
    runner_cls, mlcube_config = _parse_cli_args(
        ctx,
        mlcube,
        platform,
        workspace,
        network,
        security,
        gpus,
        memory,
        cpu,
        resolve=True,
    )
    mlcube_tasks: t.List[str] = list(
        (mlcube_config.get("tasks", None) or {}).keys()
    )  # Tasks in this MLCube.
    tasks: t.List[str] = CliParser.parse_list_arg(
        task, default=None
    )  # Requested tasks.
=======
        p: Additional configuration parameters.
    """
    if mlcube is None:
        mlcube = os.getcwd()
    runner_cls, mlcube_config = parse_cli_args(
        ctx.args + ['-P' + param for param in p], mlcube, platform, workspace, resolve=True
    )
    mlcube_tasks: t.List[str] = list((mlcube_config.get('tasks', None) or {}).keys())  # Tasks in this MLCube.
    tasks: t.List[str] = CliParser.parse_list_arg(task, default=None)                  # Requested tasks.
>>>>>>> bf417169

    if len(tasks) == 0:
        logger.warning(
            "Missing required task name (--task=COMMA_SEPARATED_LIST_OF_TASK_NAMES)."
        )
        if len(mlcube_tasks) != 1:
            logger.error(
                "Task name could not be automatically resolved (supported tasks = %s).",
                str(mlcube_tasks),
            )
            exit(1)
        logger.info(
            "Task name has been automatically resolved to %s (supported tasks = %s).",
            mlcube_tasks[0],
            str(mlcube_tasks),
        )
        tasks = mlcube_tasks

    unknown_tasks: t.List[str] = [name for name in tasks if name not in mlcube_tasks]
    if len(unknown_tasks) > 0:
        logger.error(
            "Unknown tasks have been requested: supported tasks = %s, requested tasks = %s, "
            "unknown tasks = %s.",
            str(mlcube_tasks),
            str(tasks),
            str(unknown_tasks),
        )
        exit(1)

    try:
        # TODO: Sergey - Can we have one instance for all tasks?
        for task in tasks:
            logger.info("Task = %s", task)
            runner = runner_cls(mlcube_config, task=task)
            runner.run()
    except MLCubeError as err:
        exit_code = err.context.get("code", 1) if isinstance(err, ExecutionError) else 1
        logger.exception(f"Failed to run MLCube with error code {exit_code}.")
        if isinstance(err, ExecutionError):
            print(err.describe())
        sys.exit(exit_code)


<<<<<<< HEAD
@cli.command(name="describe", help="Describe MLCube.")
@mlcube_option
def describe(mlcube: str) -> None:
=======
@cli.command(
    name='describe', cls=MLCubeCommand, add_help_option=False, epilog=UsageExamples.describe,
    context_settings={'max_content_width': _TERMINAL_WIDTH}
)
@Options.mlcube
@Options.help
def describe(mlcube: t.Optional[str]) -> None:
>>>>>>> bf417169
    """Describe this MLCube.

    \f
    Args:
        mlcube: Path to MLCube root directory or mlcube.yaml file.
    """
<<<<<<< HEAD
    _, mlcube_config = _parse_cli_args(
        None, mlcube, None, None, None, None, None, None, None, resolve=True
    )
=======
    if mlcube is None:
        mlcube = os.getcwd()
    _, mlcube_config = parse_cli_args(None, mlcube, None, None, resolve=True)
>>>>>>> bf417169
    print("MLCube")
    print(f"  path = {mlcube_config.runtime.root}")
    print(f"  name = {mlcube_config.name}:{mlcube_config.get('version', 'latest')}")
    print()
    print(f"  workspace = {mlcube_config.runtime.workspace}")
    print(f"  system settings = {SystemSettings.system_settings_file()}")
    print()
    print("  Tasks:")
    for task_name, task_def in mlcube_config.tasks.items():
        description = f"name = {task_name}"
        if len(task_def.parameters.inputs) > 0:
            description = (
                f"{description}, inputs = {list(task_def.parameters.inputs.keys())}"
            )
        if len(task_def.parameters.outputs) > 0:
            description = (
                f"{description}, outputs = {list(task_def.parameters.outputs.keys())}"
            )
        print(f"    {description}")
    print()
    print("Run this MLCube:")
    print("  Configure MLCube:")
    print(
        f"    mlcube configure --mlcube={mlcube_config.runtime.root} --platform=docker"
    )
    print("  Run MLCube tasks:")
    for task_name in mlcube_config.tasks.keys():
        print(
            f"    mlcube run --mlcube={mlcube_config.runtime.root} --task={task_name} --platform=docker"
        )
    print()


@cli.command(
<<<<<<< HEAD
    name="config",
    help="Perform various operations with system settings file.",
    context_settings={"ignore_unknown_options": True, "allow_extra_args": True},
)
@click.option(
    "--list",
    "list_all",
    is_flag=True,
    help="List configuration in MLCube system settings file.",
)
@click.option(
    "--get",
    required=False,
    type=str,
    default=None,
    help="Return value of the key (use OmegaConf notation, e.g. --get runners.docker).",
)
@click.option(
    "--create_platform",
    "--create-platform",
    required=False,
    cls=MultiValueOption,
    type=tuple,
    default=None,
    help="Create a new platform instance for this runner",
)
@click.option(
    "--remove_platform",
    "--remove-platform",
    required=False,
    type=str,
    default=None,
    help="Remove this platform from list of platforms in system settings file.",
)
@click.option(
    "--rename_platform",
    "--rename-platform",
    required=False,
    cls=MultiValueOption,
    type=tuple,
    default=None,
    help="Rename existing platform. If default platform is to be renamed (like docker), it will be recreated "
    "(with default values) next time mlcube runs",
)
@click.option(
    "--copy_platform",
    "--copy-platform",
    required=False,
    cls=MultiValueOption,
    type=tuple,
    default=None,
    help="Copy existing platform.",
)
@click.option(
    "--rename_runner",
    "--rename-runner",
    required=False,
    cls=MultiValueOption,
    type=tuple,
    default=None,
    help="Rename existing runner. If platforms exist that reference this runner, users must explicitly "
    "provide `--update-platforms` flag to confirm they want to update platforms' description too.",
)
@click.option(
    "--remove_runner",
    "--remove-runner",
    required=False,
    type=str,
    default=None,
    help="Remove existing runner from the list. If platforms exist that reference this runner, users must "
    "explicitly provide `--remove-platforms` flag to confirm they want to remove platforms too.",
)
@click.pass_context
def config(
    ctx: click.core.Context,
    list_all: bool,  # mlcube config --list
    get: t.Optional[str],  # mlcube config --get KEY
    create_platform: t.Optional[
        t.Tuple
    ],  # mlcube config --create-platform RUNNER PLATFORM
    remove_platform: t.Optional[str],  # mlcube config --remove-platform NAME
    rename_platform: t.Optional[
        t.Tuple
    ],  # mlcube config --rename-platform OLD_NAME NEW_NAME
    copy_platform: t.Optional[
        t.Tuple
    ],  # mlcube config --copy-platform EXISTING_PLATFORM NEW_PLATFORM
    rename_runner: t.Optional[
        t.Tuple
    ],  # mlcube config --rename-runner OLD_NAME NEW_NAME
    remove_runner: t.Optional[str],  # mlcube config --remove-runner NAME
) -> None:
    """Work with MLCube system settings (similar to `git config`)."""
=======
    name='config', cls=MLCubeCommand, add_help_option=False, epilog=UsageExamples.config,
    context_settings={'ignore_unknown_options': True, 'allow_extra_args': True, 'max_content_width': _TERMINAL_WIDTH}
)
@click.option(
    '--list', 'list_all', is_flag=True,
    help="Print out the content of system settings file."
)
@click.option(
    '--get', required=False, type=str, default=None,
    help="Return value of the key (use OmegaConf notation, e.g. `mlcube config --get runners.docker`)."
)
@click.option(
    '--create_platform', '--create-platform', required=False, cls=MultiValueOption, type=tuple, default=None,
    help="Create a new platform instance for this runner. Default runner parameters are used to initialize this new "
         "platform."
)
@click.option(
    '--remove_platform', '--remove-platform', required=False, type=str, default=None,
    help="Remove this platform. If this is one of the default platforms (e.g., `docker`), it will be recreated (with "
         "default values) next time `mlcube` runs."
)
@click.option(
    '--rename_platform', '--rename-platform', required=False, cls=MultiValueOption, type=tuple, default=None,
    help="Rename existing platform. If default platform is to be renamed (e.g., `docker`), it will be recreated "
         "(with default values) next time `mlcube` runs."
)
@click.option(
    '--copy_platform', '--copy-platform', required=False, cls=MultiValueOption, type=tuple, default=None,
    help="Copy existing platform. This can be useful for creating new platforms off existing platforms, for instance,"
         "creating a new SSH runner configuration that runs MLCubes on a new remote server."
)
@click.option(
    '--rename_runner', '--rename-runner', required=False, cls=MultiValueOption, type=tuple, default=None,
    help="Rename existing MLCube runner. If platforms exist that reference this runner, users must explicitly provide "
         "`--update-platforms` flag to confirm they want to update platforms' description too."
)
@click.option(
    '--remove_runner', '--remove-runner', required=False, type=str, default=None,
    help="Remove existing runner. If platforms exist that reference this runner, users must explicitly provide "
         "`--remove-platforms` flag to confirm they want to remove platforms too."
)
@Options.help
@click.pass_context
def config(ctx: click.core.Context,
           list_all: bool,                          # mlcube config --list
           get: t.Optional[str],                    # mlcube config --get KEY
           create_platform: t.Optional[t.Tuple],    # mlcube config --create-platform RUNNER PLATFORM
           remove_platform: t.Optional[str],        # mlcube config --remove-platform NAME
           rename_platform: t.Optional[t.Tuple],    # mlcube config --rename-platform OLD_NAME NEW_NAME
           copy_platform: t.Optional[t.Tuple],      # mlcube config --copy-platform EXISTING_PLATFORM NEW_PLATFORM
           rename_runner: t.Optional[t.Tuple],      # mlcube config --rename-runner OLD_NAME NEW_NAME
           remove_runner: t.Optional[str]           # mlcube config --remove-runner NAME
           ) -> None:
    """Work with MLCube [system settings](https://mlcommons.github.io/mlcube/getting-started/system-settings/) similar
    to `git config`.

    Manage MLCube system settings (these settings define global configuration common for all MLCube runners and
    platforms). When this command runs without arguments, a path to system settings file is printed out. This is useful
    to automate certain operations with system settings. Alternatively, it may be easier to manipulate system settings
    file directly (it is a yaml file).
    """
>>>>>>> bf417169
    print(f"System settings file path = {SystemSettings.system_settings_file()}")
    settings = SystemSettings()

    def _check_tuple(
        _tuple: t.Tuple, _name: str, _expected_size: int, _expected_value: str
    ) -> None:
        if len(_tuple) != _expected_size:
            raise IllegalParameterValueError(
                f"--{_name}", " ".join(_tuple), f'"{_expected_value}"'
            )

    try:
        if list_all:
            print(OmegaConf.to_yaml(settings.settings))
        elif get:
            print(OmegaConf.to_yaml(OmegaConf.select(settings.settings, get)))
        elif create_platform:
            _check_tuple(
                create_platform, "create_platform", 2, "RUNNER_NAME PLATFORM_NAME"
            )
            settings.create_platform(create_platform)
        elif remove_platform:
            settings.remove_platform(remove_platform)
        elif rename_platform:
            _check_tuple(rename_platform, "rename_platform", 2, "OLD_NAME NEW_NAME")
            settings.copy_platform(rename_platform, delete_source=True)
        elif copy_platform:
            _check_tuple(
                copy_platform, "copy_platform", 2, "EXISTING_PLATFORM NEW_PLATFORM"
            )
            settings.copy_platform(rename_platform, delete_source=False)
        elif rename_runner:
            _check_tuple(rename_runner, "rename_runner", 2, "OLD_NAME NEW_NAME")
            update_platforms: bool = "--update-platforms" in ctx.args or "--update_platforms" in ctx.args
            settings.rename_runner(rename_runner, update_platforms=update_platforms)
        elif remove_runner:
            remove_platforms: bool = "--remove-platforms" in ctx.args or "--remove_platforms" in ctx.args
            settings.remove_runner(remove_runner, remove_platforms=remove_platforms)
    except MLCubeError as e:
        logger.error(
            "Command failed, command = '%s' error = '%s'", " ".join(sys.argv), str(e)
        )


<<<<<<< HEAD
@cli.command(name="create", help="Create a new MLCube using cookiecutter.")
=======
@cli.command(
    name='create', add_help_option=False, cls=MLCubeCommand, epilog=UsageExamples.create,
    context_settings={'max_content_width': _TERMINAL_WIDTH}
)
@Options.help
>>>>>>> bf417169
def create() -> None:
    """Create a new Python project from the MLCube cookiecutter template.

    MLCube uses the [cookiecutter](https://cookiecutter.readthedocs.io/) library with the
    [mlcube_cookiecutter](https://github.com/mlcommons/mlcube_cookiecutter) template. The library is not installed
    automatically: install it with `pip install cookiecutter`.
    """
    mlcube_cookiecutter_url = "https://github.com/mlcommons/mlcube_cookiecutter"
    try:
        from cookiecutter.main import cookiecutter

        proj_dir: str = cookiecutter(mlcube_cookiecutter_url)
        if proj_dir and os.path.isfile(os.path.join(proj_dir, "mlcube.yaml")):
            Shell.run(["mlcube", "describe", "--mlcube", proj_dir], on_error="die")
    except ImportError:
        print("Cookiecutter library not found.")
        print("\tInstall it: pip install cookiecutter")
        print(f"\tMore details: {mlcube_cookiecutter_url}")


if __name__ == "__main__":
    cli()<|MERGE_RESOLUTION|>--- conflicted
+++ resolved
@@ -8,25 +8,13 @@
 
 import coloredlogs
 
-<<<<<<< HEAD
-from mlcube.config import MLCubeConfig
-from mlcube.errors import ExecutionError, IllegalParameterValueError, MLCubeError
-from mlcube.parser import CliParser, MLCubeDirectory
-from mlcube.platform import Platform
-from mlcube.runner import Runner
-=======
+from mlcube.parser import CliParser
 from mlcube.cli import (MLCubeCommand, MultiValueOption, Options, parse_cli_args, UsageExamples)
 from mlcube.errors import (ExecutionError, IllegalParameterValueError, MLCubeError)
-from mlcube.parser import CliParser
->>>>>>> bf417169
 from mlcube.shell import Shell
 from mlcube.system_settings import SystemSettings
 
-<<<<<<< HEAD
-from omegaconf import DictConfig, OmegaConf
-=======
 from omegaconf import OmegaConf
->>>>>>> bf417169
 
 logger = logging.getLogger(__name__)
 
@@ -34,90 +22,26 @@
 _TERMINAL_WIDTH = click.termui.get_terminal_size()[0]
 """Width of a user terminal. MLCube overrides default (80) character width to make usage examples look better."""
 
-<<<<<<< HEAD
-    def add_to_parser(self, parser: click.parser.OptionParser, ctx: click.core.Context):
-        def parser_process(value: str, state: click.parser.ParsingState):
-            values: t.List[str] = [value]
-            prefixes: t.Tuple[str] = tuple(self._eat_all_parser.prefixes)
-            while state.rargs:
-                if state.rargs[0].startswith(prefixes):
-                    break
-                values.append(state.rargs.pop(0))
-            self._previous_parser_process(tuple(values), state)
-
-        super(MultiValueOption, self).add_to_parser(parser, ctx)
-        for opt_name in self.opts:
-            our_parser: t.Optional[click.parser.Option] = parser._long_opt.get(
-                opt_name
-            ) or parser._short_opt.get(opt_name)
-            if our_parser:
-                self._eat_all_parser = our_parser
-                self._previous_parser_process = our_parser.process
-                our_parser.process = parser_process
+def add_to_parser(self, parser: click.parser.OptionParser, ctx: click.core.Context):
+    def parser_process(value: str, state: click.parser.ParsingState):
+        values: t.List[str] = [value]
+        prefixes: t.Tuple[str] = tuple(self._eat_all_parser.prefixes)
+        while state.rargs:
+            if state.rargs[0].startswith(prefixes):
                 break
-
-
-def _parse_cli_args(
-    ctx: t.Optional[click.core.Context],
-    mlcube: str,
-    platform: t.Optional[str],
-    workspace: t.Optional[str],
-    network: t.Optional[str],
-    security: t.Optional[str],
-    gpus: t.Optional[str],
-    memory: t.Optional[str],
-    cpu: t.Optional[str],
-    resolve: bool,
-) -> t.Tuple[t.Optional[t.Type[Runner]], DictConfig]:
-    """Parse command line arguments.
-
-    Args:
-        ctx: Click context. We need this to get access to extra CLI arguments.
-        mlcube: Path to MLCube root directory or mlcube.yaml file.
-        platform: Platform to use to run this MLCube (docker, singularity, gcp, k8s etc).
-        workspace: Workspace path to use. If not specified, default workspace inside MLCube directory is used.
-        network: Networking options defined during MLCube container execution.
-        security: Security options defined during MLCube container execution.
-        gpus: GPU usage options defined during MLCube container execution.
-        memory: Memory RAM options defined during MLCube container execution.
-        cpu: CPU options defined during MLCube container execution.
-        resolve: if True, compute values in MLCube configuration.
-    """
-    mlcube_inst: MLCubeDirectory = CliParser.parse_mlcube_arg(mlcube)
-    Validate.validate_type(mlcube_inst, MLCubeDirectory)
-    if platform in ["docker", "singularity"] and any(
-        [network, security, gpus, memory, cpu]
-    ):
-        mlcube_cli_args, task_cli_args = CliParser.parse_optional_arg(
-            platform,
-            network,
-            security,
-            gpus,
-            memory,
-            cpu,
-        )
-    elif ctx is not None:
-        mlcube_cli_args, task_cli_args = CliParser.parse_extra_arg(*ctx.args)
-    else:
-        mlcube_cli_args, task_cli_args = None, None
-    if platform is not None:
-        system_settings = SystemSettings()
-        runner_config: t.Optional[DictConfig] = system_settings.get_platform(platform)
-        runner_cls: t.Optional[t.Type[Runner]] = Platform.get_runner(
-            system_settings.runners.get(runner_config.runner, None)
-        )
-    else:
-        runner_cls, runner_config = None, None
-    mlcube_config = MLCubeConfig.create_mlcube_config(
-        os.path.join(mlcube_inst.path, mlcube_inst.file),
-        mlcube_cli_args,
-        task_cli_args,
-        runner_config,
-        workspace,
-        resolve=resolve,
-        runner_cls=runner_cls,
-    )
-    return runner_cls, mlcube_config
+            values.append(state.rargs.pop(0))
+        self._previous_parser_process(tuple(values), state)
+
+    super(MultiValueOption, self).add_to_parser(parser, ctx)
+    for opt_name in self.opts:
+        our_parser: t.Optional[click.parser.Option] = parser._long_opt.get(
+            opt_name
+        ) or parser._short_opt.get(opt_name)
+        if our_parser:
+            self._eat_all_parser = our_parser
+            self._previous_parser_process = our_parser.process
+            our_parser.process = parser_process
+            break
 
 
 log_level_option = click.option(
@@ -167,7 +91,7 @@
     help="Networking options defined during MLCube container execution.",
 )
 security_option = click.option(
-    "--security-opt",
+    "--security",
     required=False,
     type=str,
     default=None,
@@ -188,18 +112,12 @@
     help="Memory RAM options defined during MLCube container execution.",
 )
 cpu_option = click.option(
-    "--cpu-shares",
+    "--cpu",
     required=False,
     type=str,
     default=None,
     help="CPU options defined during MLCube container execution.",
 )
-
-
-@click.group(name="mlcube", help="MLCube 📦 is a packaging tool for ML models")
-@log_level_option
-def cli(log_level: str):
-=======
 
 @click.group(name='mlcube', add_help_option=False)
 @Options.loglevel
@@ -213,7 +131,6 @@
     - Example MLCubes: https://github.com/mlcommons/mlcube_examples
     """
 
->>>>>>> bf417169
     if log_level:
         log_level = log_level.upper()
         logging.basicConfig(level=log_level)
@@ -223,21 +140,6 @@
 
 
 @cli.command(
-<<<<<<< HEAD
-    name="show_config",
-    help="Show MLCube configuration.",
-    context_settings={"ignore_unknown_options": True, "allow_extra_args": True},
-)
-@mlcube_option
-@platform_option
-@workspace_option
-@click.option("--resolve", is_flag=True, help="Resolve MLCube parameters.")
-@click.pass_context
-def show_config(
-    ctx: click.core.Context, mlcube: str, platform: str, workspace: str, resolve: bool
-) -> None:
-    """Show MLCube configuration.
-=======
     name='show_config', cls=MLCubeCommand, add_help_option=False, epilog=UsageExamples.show_config,
     context_settings={'ignore_unknown_options': True, 'allow_extra_args': True, 'max_content_width': _TERMINAL_WIDTH}
 )
@@ -255,7 +157,6 @@
     Effective MLCube configuration is the one used by one of MLCube runners to run this MLCube. This configuration is
     built by merging (1) default runner configuration retrieved from system settings, (2) MLCube project configuration
     and (3) configuration parameters passed by a user on a command line (CONFIG_PARAM).
->>>>>>> bf417169
 
     \f
     Args:
@@ -266,30 +167,15 @@
         resolve: if True, compute values in MLCube configuration.
         p: Additional configuration parameters.
     """
-<<<<<<< HEAD
-    _, mlcube_config = _parse_cli_args(
-        ctx, mlcube, platform, workspace, None, None, None, None, None, resolve
-=======
     if mlcube is None:
         mlcube = os.getcwd()
     _, mlcube_config = parse_cli_args(
-        ctx.args + ['-P' + param for param in p], mlcube, platform, workspace, resolve
->>>>>>> bf417169
+        ctx.args + ['-P' + param for param in p], mlcube, platform, workspace, None, None, None, None, None, resolve
     )
     print(OmegaConf.to_yaml(mlcube_config))
 
 
 @cli.command(
-<<<<<<< HEAD
-    name="configure",
-    help="Configure MLCube.",
-    context_settings={"ignore_unknown_options": True, "allow_extra_args": True},
-)
-@mlcube_option
-@platform_option
-@click.pass_context
-def configure(ctx: click.core.Context, mlcube: str, platform: str) -> None:
-=======
     name='configure', cls=MLCubeCommand, add_help_option=False, epilog=UsageExamples.configure,
     context_settings={'ignore_unknown_options': True, 'allow_extra_args': True, 'max_content_width': _TERMINAL_WIDTH}
 )
@@ -298,7 +184,6 @@
 @Options.parameter
 @Options.help
 def configure(mlcube: t.Optional[str], platform: str, p: t.Tuple[str]) -> None:
->>>>>>> bf417169
     """Configure MLCube.
 
     Some MLCube projects need to be configured first. For instance, docker-based MLCubes distributed via GitHub with
@@ -313,23 +198,11 @@
         platform: Platform to use to configure this MLCube for (docker, singularity, gcp, k8s etc).
         p: Additional configuration parameters.
     """
-<<<<<<< HEAD
-    logger.info(
-        "Configuring MLCube (`%s`) for `%s` platform.",
-        os.path.abspath(mlcube),
-        platform,
-    )
-    try:
-        runner_cls, mlcube_config = _parse_cli_args(
-            ctx, mlcube, platform, None, None, None, None, None, None, resolve=True
-        )
-=======
     if mlcube is None:
         mlcube = os.getcwd()
     logger.info("Configuring MLCube (`%s`) for `%s` platform.", os.path.abspath(mlcube), platform)
     try:
-        runner_cls, mlcube_config = parse_cli_args([*p], mlcube, platform, workspace=None, resolve=True)
->>>>>>> bf417169
+        runner_cls, mlcube_config = parse_cli_args([*p], mlcube, platform, None, None, None, None, None, None, True)
         runner = runner_cls(mlcube_config, task=None)
         runner.configure()
     except MLCubeError as err:
@@ -346,10 +219,8 @@
 
 
 @cli.command(
-<<<<<<< HEAD
-    name="run",
-    help="Run MLCube ML task.",
-    context_settings={"ignore_unknown_options": True, "allow_extra_args": True},
+    name='run', cls=MLCubeCommand, add_help_option=False, epilog=UsageExamples.run,
+    context_settings={'ignore_unknown_options': True, 'allow_extra_args': True, 'max_content_width': _TERMINAL_WIDTH}
 )
 @mlcube_option
 @platform_option
@@ -373,20 +244,6 @@
     memory: str,
     cpu: str,
 ) -> None:
-=======
-    name='run', cls=MLCubeCommand, add_help_option=False, epilog=UsageExamples.run,
-    context_settings={'ignore_unknown_options': True, 'allow_extra_args': True, 'max_content_width': _TERMINAL_WIDTH}
-)
-@Options.mlcube
-@Options.platform
-@Options.task
-@Options.workspace
-@Options.parameter
-@Options.help
-@click.pass_context
-def run(ctx: click.core.Context, mlcube: t.Optional[str], platform: str, task: str, workspace: str,
-        p: t.Tuple[str]) -> None:
->>>>>>> bf417169
     """Run MLCube task(s).
 
     \f
@@ -396,14 +253,13 @@
         platform: Platform to use to run this MLCube (docker, singularity, gcp, k8s etc).
         task: Comma separated list of tasks to run.
         workspace: Workspace path to use. If not specified, default workspace inside MLCube directory is used.
-<<<<<<< HEAD
         network: Networking options defined during MLCube container execution.
         security: Security options defined during MLCube container execution.
         gpus: GPU usage options defined during MLCube container execution.
         memory: Memory RAM options defined during MLCube container execution.
         cpu: CPU options defined during MLCube container execution.
     """
-    runner_cls, mlcube_config = _parse_cli_args(
+    runner_cls, mlcube_config = parse_cli_args(
         ctx,
         mlcube,
         platform,
@@ -421,17 +277,6 @@
     tasks: t.List[str] = CliParser.parse_list_arg(
         task, default=None
     )  # Requested tasks.
-=======
-        p: Additional configuration parameters.
-    """
-    if mlcube is None:
-        mlcube = os.getcwd()
-    runner_cls, mlcube_config = parse_cli_args(
-        ctx.args + ['-P' + param for param in p], mlcube, platform, workspace, resolve=True
-    )
-    mlcube_tasks: t.List[str] = list((mlcube_config.get('tasks', None) or {}).keys())  # Tasks in this MLCube.
-    tasks: t.List[str] = CliParser.parse_list_arg(task, default=None)                  # Requested tasks.
->>>>>>> bf417169
 
     if len(tasks) == 0:
         logger.warning(
@@ -475,11 +320,6 @@
         sys.exit(exit_code)
 
 
-<<<<<<< HEAD
-@cli.command(name="describe", help="Describe MLCube.")
-@mlcube_option
-def describe(mlcube: str) -> None:
-=======
 @cli.command(
     name='describe', cls=MLCubeCommand, add_help_option=False, epilog=UsageExamples.describe,
     context_settings={'max_content_width': _TERMINAL_WIDTH}
@@ -487,22 +327,17 @@
 @Options.mlcube
 @Options.help
 def describe(mlcube: t.Optional[str]) -> None:
->>>>>>> bf417169
     """Describe this MLCube.
 
     \f
     Args:
         mlcube: Path to MLCube root directory or mlcube.yaml file.
     """
-<<<<<<< HEAD
-    _, mlcube_config = _parse_cli_args(
+    if mlcube is None:
+        mlcube = os.getcwd()
+    _, mlcube_config = parse_cli_args(
         None, mlcube, None, None, None, None, None, None, None, resolve=True
     )
-=======
-    if mlcube is None:
-        mlcube = os.getcwd()
-    _, mlcube_config = parse_cli_args(None, mlcube, None, None, resolve=True)
->>>>>>> bf417169
     print("MLCube")
     print(f"  path = {mlcube_config.runtime.root}")
     print(f"  name = {mlcube_config.name}:{mlcube_config.get('version', 'latest')}")
@@ -537,101 +372,6 @@
 
 
 @cli.command(
-<<<<<<< HEAD
-    name="config",
-    help="Perform various operations with system settings file.",
-    context_settings={"ignore_unknown_options": True, "allow_extra_args": True},
-)
-@click.option(
-    "--list",
-    "list_all",
-    is_flag=True,
-    help="List configuration in MLCube system settings file.",
-)
-@click.option(
-    "--get",
-    required=False,
-    type=str,
-    default=None,
-    help="Return value of the key (use OmegaConf notation, e.g. --get runners.docker).",
-)
-@click.option(
-    "--create_platform",
-    "--create-platform",
-    required=False,
-    cls=MultiValueOption,
-    type=tuple,
-    default=None,
-    help="Create a new platform instance for this runner",
-)
-@click.option(
-    "--remove_platform",
-    "--remove-platform",
-    required=False,
-    type=str,
-    default=None,
-    help="Remove this platform from list of platforms in system settings file.",
-)
-@click.option(
-    "--rename_platform",
-    "--rename-platform",
-    required=False,
-    cls=MultiValueOption,
-    type=tuple,
-    default=None,
-    help="Rename existing platform. If default platform is to be renamed (like docker), it will be recreated "
-    "(with default values) next time mlcube runs",
-)
-@click.option(
-    "--copy_platform",
-    "--copy-platform",
-    required=False,
-    cls=MultiValueOption,
-    type=tuple,
-    default=None,
-    help="Copy existing platform.",
-)
-@click.option(
-    "--rename_runner",
-    "--rename-runner",
-    required=False,
-    cls=MultiValueOption,
-    type=tuple,
-    default=None,
-    help="Rename existing runner. If platforms exist that reference this runner, users must explicitly "
-    "provide `--update-platforms` flag to confirm they want to update platforms' description too.",
-)
-@click.option(
-    "--remove_runner",
-    "--remove-runner",
-    required=False,
-    type=str,
-    default=None,
-    help="Remove existing runner from the list. If platforms exist that reference this runner, users must "
-    "explicitly provide `--remove-platforms` flag to confirm they want to remove platforms too.",
-)
-@click.pass_context
-def config(
-    ctx: click.core.Context,
-    list_all: bool,  # mlcube config --list
-    get: t.Optional[str],  # mlcube config --get KEY
-    create_platform: t.Optional[
-        t.Tuple
-    ],  # mlcube config --create-platform RUNNER PLATFORM
-    remove_platform: t.Optional[str],  # mlcube config --remove-platform NAME
-    rename_platform: t.Optional[
-        t.Tuple
-    ],  # mlcube config --rename-platform OLD_NAME NEW_NAME
-    copy_platform: t.Optional[
-        t.Tuple
-    ],  # mlcube config --copy-platform EXISTING_PLATFORM NEW_PLATFORM
-    rename_runner: t.Optional[
-        t.Tuple
-    ],  # mlcube config --rename-runner OLD_NAME NEW_NAME
-    remove_runner: t.Optional[str],  # mlcube config --remove-runner NAME
-) -> None:
-    """Work with MLCube system settings (similar to `git config`)."""
-=======
     name='config', cls=MLCubeCommand, add_help_option=False, epilog=UsageExamples.config,
     context_settings={'ignore_unknown_options': True, 'allow_extra_args': True, 'max_content_width': _TERMINAL_WIDTH}
 )
@@ -693,7 +433,6 @@
     to automate certain operations with system settings. Alternatively, it may be easier to manipulate system settings
     file directly (it is a yaml file).
     """
->>>>>>> bf417169
     print(f"System settings file path = {SystemSettings.system_settings_file()}")
     settings = SystemSettings()
 
@@ -738,15 +477,11 @@
         )
 
 
-<<<<<<< HEAD
-@cli.command(name="create", help="Create a new MLCube using cookiecutter.")
-=======
 @cli.command(
     name='create', add_help_option=False, cls=MLCubeCommand, epilog=UsageExamples.create,
     context_settings={'max_content_width': _TERMINAL_WIDTH}
 )
 @Options.help
->>>>>>> bf417169
 def create() -> None:
     """Create a new Python project from the MLCube cookiecutter template.
 
